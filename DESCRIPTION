Package: AIscreenR
Title: AI Screening Tools in R for Systematic Reviewing
<<<<<<< HEAD
Version: 0.2.1.9000
=======
Version: 0.2.0.9000
>>>>>>> c7cde233
Authors@R: c(
    person(given = "Mikkel H.", 
           family = "Vembye", 
           email = "mikkel.vembye@gmail.com", 
           role = c("aut", "cre", "cph"),
           comment = c(ORCID = "0000-0001-9071-0724")),
    person(given = "Thomas", 
           family = "Olsen", 
           email = "thomasolsen123@hotmail.com", 
           role = c("aut"))
           )
Description: Provides functions to conduct title and abstract screening in systematic reviews using large language models, such as the Generative Pre-trained Transformer (GPT) models from 'OpenAI' <https://platform.openai.com/>. These functions can enhance the quality of title and abstract screenings while reducing the total screening time significantly. In addition, the package includes tools for quality assessment of title and abstract screenings, as described in Vembye, Christensen, Mølgaard, and Schytt (2025) <DOI:10.1037/met0000769>.
Depends:
    R (>= 4.1.0)
License: GPL (>= 3)
Encoding: UTF-8
Roxygen: list(markdown = TRUE)
RoxygenNote: 7.3.2
Imports:
    dplyr,
    tibble,
    httr2,
    stringr,
    furrr,
    tidyr,
    tictoc,
    askpass,
    curl,
    purrr,
    lifecycle,
    jsonlite,
    quarto,
    htmltools,
    tidyselect
Suggests: 
    future,
    knitr,
    rmarkdown,
    usethis,
<<<<<<< HEAD
    testthat (>= 3.0.0),
    withr,
=======
    quarto,
    testthat (>= 3.0.0)
>>>>>>> c7cde233
Config/testthat/edition: 3
Config/testthat/parallel: true
Config/testthat/start-first: tabscreen_gpt, approximate_price_gpt, rate_limits, api_key_functions 
URL: https://mikkelvembye.github.io/AIscreenR/, https://github.com/MikkelVembye/AIscreenR
BugReports: https://github.com/MikkelVembye/AIscreenR/issues
LazyData: true
VignetteBuilder: knitr
Config/Needs/website: rmarkdown<|MERGE_RESOLUTION|>--- conflicted
+++ resolved
@@ -1,10 +1,6 @@
 Package: AIscreenR
 Title: AI Screening Tools in R for Systematic Reviewing
-<<<<<<< HEAD
-Version: 0.2.1.9000
-=======
-Version: 0.2.0.9000
->>>>>>> c7cde233
+Version: 0.1.1.9000
 Authors@R: c(
     person(given = "Mikkel H.", 
            family = "Vembye", 
@@ -44,13 +40,7 @@
     knitr,
     rmarkdown,
     usethis,
-<<<<<<< HEAD
-    testthat (>= 3.0.0),
-    withr,
-=======
-    quarto,
     testthat (>= 3.0.0)
->>>>>>> c7cde233
 Config/testthat/edition: 3
 Config/testthat/parallel: true
 Config/testthat/start-first: tabscreen_gpt, approximate_price_gpt, rate_limits, api_key_functions 
